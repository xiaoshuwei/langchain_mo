--- conflicted
+++ resolved
@@ -101,10 +101,6 @@
         self.password = password
         self.dbname = dbname
         self.vector_store = None
-<<<<<<< HEAD
-
-=======
->>>>>>> 497361b5
         connectionSQL = "mysql+pymysql://%s:%s@%s:%d" % (
             user, password, host, port)
         self.engine = create_engine(connectionSQL, echo=True,
